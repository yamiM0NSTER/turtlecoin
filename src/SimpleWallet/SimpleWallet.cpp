// Copyright (c) 2012-2017, The CryptoNote developers, The Bytecoin developers
//
// This file is part of Bytecoin.
//
// Bytecoin is free software: you can redistribute it and/or modify
// it under the terms of the GNU Lesser General Public License as published by
// the Free Software Foundation, either version 3 of the License, or
// (at your option) any later version.
//
// Bytecoin is distributed in the hope that it will be useful,
// but WITHOUT ANY WARRANTY; without even the implied warranty of
// MERCHANTABILITY or FITNESS FOR A PARTICULAR PURPOSE.  See the
// GNU Lesser General Public License for more details.
//
// You should have received a copy of the GNU Lesser General Public License
// along with Bytecoin.  If not, see <http://www.gnu.org/licenses/>.

#include "SimpleWallet.h"

#include <ctime>
#include <fstream>
#include <future>
#include <iomanip>
#include <thread>
#include <set>
#include <sstream>

#include <boost/bind.hpp>
#include <boost/lexical_cast.hpp>
#include <boost/program_options.hpp>
#include <boost/algorithm/string.hpp>
#include <boost/filesystem.hpp>

#include "Common/CommandLine.h"
#include "Common/SignalHandler.h"
#include "Common/StringTools.h"
#include "Common/PathTools.h"
#include "Common/Util.h"
#include "CryptoNoteCore/CryptoNoteFormatUtils.h"
#include "CryptoNoteProtocol/CryptoNoteProtocolHandler.h"
#include "Mnemonics/electrum-words.cpp"
#include "NodeRpcProxy/NodeRpcProxy.h"
#include "Rpc/CoreRpcServerCommandsDefinitions.h"
#include "Rpc/HttpClient.h"

#include "Wallet/WalletRpcServer.h"
#include "WalletLegacy/WalletLegacy.h"
#include "Wallet/LegacyKeysImporter.h"
#include "WalletLegacy/WalletHelper.h"

#include "version.h"

#include <Logging/LoggerManager.h>

#if defined(WIN32)
#include <crtdbg.h>
#endif

using namespace CryptoNote;
using namespace Logging;
using Common::JsonValue;

namespace po = boost::program_options;

#define EXTENDED_LOGS_FILE "wallet_details.log"
#undef ERROR

namespace {

const command_line::arg_descriptor<std::string> arg_wallet_file = { "wallet-file", "Use wallet <arg>", "" };
const command_line::arg_descriptor<std::string> arg_generate_new_wallet = { "generate-new-wallet", "Generate new wallet and save it to <arg>", "" };
const command_line::arg_descriptor<std::string> arg_daemon_address = { "daemon-address", "Use daemon instance at <host>:<port>", "" };
const command_line::arg_descriptor<std::string> arg_daemon_host = { "daemon-host", "Use daemon instance at host <arg> instead of localhost", "" };
const command_line::arg_descriptor<std::string> arg_password = { "password", "Wallet password", "", true };
const command_line::arg_descriptor<uint16_t> arg_daemon_port = { "daemon-port", "Use daemon instance at port <arg> instead of 11898", 0 };
const command_line::arg_descriptor<uint32_t> arg_log_level = { "set_log", "", INFO, true };
const command_line::arg_descriptor<bool>      arg_SYNC_FROM_ZERO  = {"SYNC_FROM_ZERO", "Sync from block 0. Use for premine wallet or brainwallet", false};
const command_line::arg_descriptor<bool>      arg_exit_after_generate  = {"exit-after-generate", "Exit immediately after generating a wallet, do not try to sync with the daemon", false};
const command_line::arg_descriptor<bool> arg_testnet = { "testnet", "Used to deploy test nets. The daemon must be launched with --testnet flag", false };
const command_line::arg_descriptor< std::vector<std::string> > arg_command = { "command", "" };
const command_line::arg_descriptor<std::string> arg_restore_view = { "restore-view-key", "Specify the View Key to re-generate an existing wallet", ""};
const command_line::arg_descriptor<std::string> arg_restore_spend = { "restore-spend-key", "Specify the Spend Key to re-generate an existing wallet", ""};

bool parseUrlAddress(const std::string& url, std::string& address, uint16_t& port) {
  auto pos = url.find("://");
  size_t addrStart = 0;

  if (pos != std::string::npos) {
    addrStart = pos + 3;
  }

  auto addrEnd = url.find(':', addrStart);

  if (addrEnd != std::string::npos) {
    auto portEnd = url.find('/', addrEnd);
    port = Common::fromString<uint16_t>(url.substr(
      addrEnd + 1, portEnd == std::string::npos ? std::string::npos : portEnd - addrEnd - 1));
  } else {
    addrEnd = url.find('/');
    port = 80;
  }

  address = url.substr(addrStart, addrEnd - addrStart);
  return true;

}


inline std::string interpret_rpc_response(bool ok, const std::string& status) {
  std::string err;
  if (ok) {
    if (status == CORE_RPC_STATUS_BUSY) {
      err = "daemon is busy. Please try later";
    } else if (status != CORE_RPC_STATUS_OK) {
      err = status;
    }
  } else {
    err = "possible lost connection to daemon";
  }
  return err;
}

template <typename IterT, typename ValueT = typename IterT::value_type>
class ArgumentReader {
public:

  ArgumentReader(IterT begin, IterT end) :
    m_begin(begin), m_end(end), m_cur(begin) {
  }

  bool eof() const {
    return m_cur == m_end;
  }

  ValueT next() {
    if (eof()) {
      throw std::runtime_error("unexpected end of arguments");
    }

    return *m_cur++;
  }

private:

  IterT m_cur;
  IterT m_begin;
  IterT m_end;
};

struct TransferCommand {
  const CryptoNote::Currency& m_currency;
  size_t fake_outs_count;
  std::vector<CryptoNote::WalletLegacyTransfer> dsts;
  std::vector<uint8_t> extra;
  uint64_t fee;

  TransferCommand(const CryptoNote::Currency& currency) :
    m_currency(currency), fake_outs_count(0), fee(currency.minimumFee()) {
  }

  bool parseArguments(LoggerRef& logger, const std::vector<std::string> &args) {

    ArgumentReader<std::vector<std::string>::const_iterator> ar(args.begin(), args.end());

    try {

      auto mixin_str = ar.next();

      if (!Common::fromString(mixin_str, fake_outs_count)) {
        logger(ERROR, BRIGHT_RED) << "mixin_count should be non-negative integer, got " << mixin_str;
        return false;
      }

      while (!ar.eof()) {

        auto arg = ar.next();

        if (arg.size() && arg[0] == '-') {

          const auto& value = ar.next();

          if (arg == "-p") {
            if (!createTxExtraWithPaymentId(value, extra)) {
              logger(ERROR, BRIGHT_RED) << "payment ID has invalid format: \"" << value << "\", expected 64-character string";
              return false;
            }
          } else if (arg == "-f") {
            bool ok = m_currency.parseAmount(value, fee);
            if (!ok) {
              logger(ERROR, BRIGHT_RED) << "Fee value is invalid: " << value;
              return false;
            }

            if (fee < m_currency.minimumFee()) {
              logger(ERROR, BRIGHT_RED) << "Fee value is less than minimum: " << m_currency.minimumFee();
              return false;
            }
          }
        } else {
          WalletLegacyTransfer destination;
          CryptoNote::TransactionDestinationEntry de;

          if (!m_currency.parseAccountAddressString(arg, de.addr)) {
            Crypto::Hash paymentId;
            if (CryptoNote::parsePaymentId(arg, paymentId)) {
              logger(ERROR, BRIGHT_RED) << "Invalid payment ID usage. Please, use -p <payment_id>. See help for details.";
            } else {
              logger(ERROR, BRIGHT_RED) << "Wrong address: " << arg;
            }

            return false;
          }

          auto value = ar.next();
          bool ok = m_currency.parseAmount(value, de.amount);
          if (!ok || 0 == de.amount) {
            logger(ERROR, BRIGHT_RED) << "amount is wrong: " << arg << ' ' << value <<
              ", expected number from 0 to " << m_currency.formatAmount(std::numeric_limits<uint64_t>::max());
            return false;
          }
          destination.address = arg;
          destination.amount = de.amount;

          dsts.push_back(destination);
        }
      }

      if (dsts.empty()) {
        logger(ERROR, BRIGHT_RED) << "At least one destination address is required";
        return false;
      }
    } catch (const std::exception& e) {
      logger(ERROR, BRIGHT_RED) << e.what();
      return false;
    }

    return true;
  }
};

JsonValue buildLoggerConfiguration(Level level, const std::string& logfile) {
  JsonValue loggerConfiguration(JsonValue::OBJECT);
  loggerConfiguration.insert("globalLevel", static_cast<int64_t>(level));

  JsonValue& cfgLoggers = loggerConfiguration.insert("loggers", JsonValue::ARRAY);

  JsonValue& consoleLogger = cfgLoggers.pushBack(JsonValue::OBJECT);
  consoleLogger.insert("type", "console");
  consoleLogger.insert("level", static_cast<int64_t>(TRACE));
  consoleLogger.insert("pattern", "%D %T %L ");

  JsonValue& fileLogger = cfgLoggers.pushBack(JsonValue::OBJECT);
  fileLogger.insert("type", "file");
  fileLogger.insert("filename", logfile);
  fileLogger.insert("level", static_cast<int64_t>(TRACE));

  return loggerConfiguration;
}

std::error_code initAndLoadWallet(IWalletLegacy& wallet, std::istream& walletFile, const std::string& password) {
  WalletHelper::InitWalletResultObserver initObserver;
  std::future<std::error_code> f_initError = initObserver.initResult.get_future();

  WalletHelper::IWalletRemoveObserverGuard removeGuard(wallet, initObserver);
  wallet.initAndLoad(walletFile, password);
  auto initError = f_initError.get();

  return initError;
}

std::string tryToOpenWalletOrLoadKeysOrThrow(LoggerRef& logger, std::unique_ptr<IWalletLegacy>& wallet, const std::string& walletFile, const std::string& password) {
  std::string keys_file, walletFileName;
  WalletHelper::prepareFileNames(walletFile, keys_file, walletFileName);

  boost::system::error_code ignore;
  bool keysExists = boost::filesystem::exists(keys_file, ignore);
  bool walletExists = boost::filesystem::exists(walletFileName, ignore);
  if (!walletExists && !keysExists && boost::filesystem::exists(walletFile, ignore)) {
    boost::system::error_code renameEc;
    boost::filesystem::rename(walletFile, walletFileName, renameEc);
    if (renameEc) {
      throw std::runtime_error("failed to rename file '" + walletFile + "' to '" + walletFileName + "': " + renameEc.message());
    }

    walletExists = true;
  }

  if (walletExists) {
    logger(INFO) << "Loading wallet...";
    std::ifstream walletFile;
    walletFile.open(walletFileName, std::ios_base::binary | std::ios_base::in);
    if (walletFile.fail()) {
      throw std::runtime_error("error opening wallet file '" + walletFileName + "'");
    }

    auto initError = initAndLoadWallet(*wallet, walletFile, password);

    walletFile.close();
    if (initError) { //bad password, or legacy format
      if (keysExists) {
        std::stringstream ss;
        CryptoNote::importLegacyKeys(keys_file, password, ss);
        boost::filesystem::rename(keys_file, keys_file + ".back");
        boost::filesystem::rename(walletFileName, walletFileName + ".back");

        initError = initAndLoadWallet(*wallet, ss, password);
        if (initError) {
          throw std::runtime_error("failed to load wallet: " + initError.message());
        }

        logger(INFO) << "Storing wallet...";

        try {
          CryptoNote::WalletHelper::storeWallet(*wallet, walletFileName);
        } catch (std::exception& e) {
          logger(ERROR, BRIGHT_RED) << "Failed to store wallet: " << e.what();
          throw std::runtime_error("error saving wallet file '" + walletFileName + "'");
        }

        logger(INFO, BRIGHT_GREEN) << "Stored ok";
        return walletFileName;
      } else { // no keys, wallet error loading
        throw std::runtime_error("can't load wallet file '" + walletFileName + "', check password");
      }
    } else { //new wallet ok
      return walletFileName;
    }
  } else if (keysExists) { //wallet not exists but keys presented
    std::stringstream ss;
    CryptoNote::importLegacyKeys(keys_file, password, ss);
    boost::filesystem::rename(keys_file, keys_file + ".back");

    WalletHelper::InitWalletResultObserver initObserver;
    std::future<std::error_code> f_initError = initObserver.initResult.get_future();

    WalletHelper::IWalletRemoveObserverGuard removeGuard(*wallet, initObserver);
    wallet->initAndLoad(ss, password);
    auto initError = f_initError.get();

    removeGuard.removeObserver();
    if (initError) {
      throw std::runtime_error("failed to load wallet: " + initError.message());
    }

    logger(INFO) << "Storing wallet...";

    try {
      CryptoNote::WalletHelper::storeWallet(*wallet, walletFileName);
    } catch(std::exception& e) {
      logger(ERROR, BRIGHT_RED) << "Failed to store wallet: " << e.what();
      throw std::runtime_error("error saving wallet file '" + walletFileName + "'");
    }

    logger(INFO, BRIGHT_GREEN) << "Stored ok";
    return walletFileName;
  } else { //no wallet no keys
    throw std::runtime_error("wallet file '" + walletFileName + "' is not found");
  }
}

std::string makeCenteredString(size_t width, const std::string& text) {
  if (text.size() >= width) {
    return text;
  }

  size_t offset = (width - text.size() + 1) / 2;
  return std::string(offset, ' ') + text + std::string(width - text.size() - offset, ' ');
}

const size_t TIMESTAMP_MAX_WIDTH = 19;
const size_t HASH_MAX_WIDTH = 64;
const size_t TOTAL_AMOUNT_MAX_WIDTH = 20;
const size_t FEE_MAX_WIDTH = 14;
const size_t BLOCK_MAX_WIDTH = 7;
const size_t UNLOCK_TIME_MAX_WIDTH = 11;

void printListTransfersHeader(LoggerRef& logger) {
  std::string header = makeCenteredString(TIMESTAMP_MAX_WIDTH, "timestamp (UTC)") + "  ";
  header += makeCenteredString(HASH_MAX_WIDTH, "hash") + "  ";
  header += makeCenteredString(TOTAL_AMOUNT_MAX_WIDTH, "total amount") + "  ";
  header += makeCenteredString(FEE_MAX_WIDTH, "fee") + "  ";
  header += makeCenteredString(BLOCK_MAX_WIDTH, "block") + "  ";
  header += makeCenteredString(UNLOCK_TIME_MAX_WIDTH, "unlock time");
  header += makeCenteredString(BLOCK_MAX_WIDTH, "confs");

  logger(INFO) << header;
  logger(INFO) << std::string(header.size(), '-');
}

void printListTransfersItem(LoggerRef& logger, const WalletLegacyTransaction& txInfo, IWalletLegacy& wallet, const Currency& currency, uint64_t currentHeight) {
  std::vector<uint8_t> extraVec = Common::asBinaryArray(txInfo.extra);

  Crypto::Hash paymentId;
  std::string paymentIdStr = (getPaymentIdFromTxExtra(extraVec, paymentId) && paymentId != NULL_HASH ? Common::podToHex(paymentId) : "");

  char timeString[TIMESTAMP_MAX_WIDTH + 1];
  time_t timestamp = static_cast<time_t>(txInfo.timestamp);
  if (std::strftime(timeString, sizeof(timeString), "%Y-%m-%d %H:%M:%S", std::gmtime(&timestamp)) == 0) {
    throw std::runtime_error("time buffer is too small");
  }
  uint64_t confirmations = currentHeight - txInfo.blockHeight;

  std::string rowColor = txInfo.totalAmount < 0 ? MAGENTA : GREEN;
  logger(INFO, rowColor)
    << std::setw(TIMESTAMP_MAX_WIDTH) << timeString
    << "  " << std::setw(HASH_MAX_WIDTH) << Common::podToHex(txInfo.hash)
    << "  " << std::setw(TOTAL_AMOUNT_MAX_WIDTH) << currency.formatAmount(txInfo.totalAmount)
    << "  " << std::setw(FEE_MAX_WIDTH) << currency.formatAmount(txInfo.fee)
    << "  " << std::setw(BLOCK_MAX_WIDTH) << txInfo.blockHeight
    << "  " << std::setw(UNLOCK_TIME_MAX_WIDTH) << txInfo.unlockTime
    << "  " << std::setw(BLOCK_MAX_WIDTH) << confirmations;

  if (!paymentIdStr.empty()) {
    logger(INFO, rowColor) << "payment ID: " << paymentIdStr;
  }

  if (txInfo.totalAmount < 0) {
    if (txInfo.transferCount > 0) {
      logger(INFO, rowColor) << "transfers:";
      for (TransferId id = txInfo.firstTransferId; id < txInfo.firstTransferId + txInfo.transferCount; ++id) {
        WalletLegacyTransfer tr;
        wallet.getTransfer(id, tr);
        logger(INFO, rowColor) << tr.address << "  " << std::setw(TOTAL_AMOUNT_MAX_WIDTH) << currency.formatAmount(tr.amount);
      }
    }
  }

  logger(INFO, rowColor) << " "; //just to make logger print one endline
}

std::string prepareWalletAddressFilename(const std::string& walletBaseName) {
  return walletBaseName + ".address";
}

bool writeAddressFile(const std::string& addressFilename, const std::string& address) {
  std::ofstream addressFile(addressFilename, std::ios::out | std::ios::trunc | std::ios::binary);
  if (!addressFile.good()) {
    return false;
  }

  addressFile << address;

  return true;
}

}

std::string simple_wallet::get_commands_str() {
  std::stringstream ss;
  ss << "Commands: " << ENDL;
  std::string usage = m_consoleHandler.getUsage();
  boost::replace_all(usage, "\n", "\n  ");
  usage.insert(0, "  ");
  ss << usage << ENDL;
  return ss.str();
}

bool simple_wallet::help(const std::vector<std::string> &args/* = std::vector<std::string>()*/) {
  success_msg_writer() << get_commands_str();
  return true;
}

bool simple_wallet::exit(const std::vector<std::string> &args) {
  m_consoleHandler.requestStop();
  return true;
}

simple_wallet::simple_wallet(System::Dispatcher& dispatcher, const CryptoNote::Currency& currency, Logging::LoggerManager& log) :
  m_dispatcher(dispatcher),
  m_daemon_port(0),
  m_currency(currency),
  logManager(log),
  logger(log, "simplewallet"),
  m_refresh_progress_reporter(*this),
  m_initResultPromise(nullptr),
  m_walletSynchronized(false) {
  //m_consoleHandler.setHandler("start_mining", boost::bind(&simple_wallet::start_mining, this, _1), "start_mining [<number_of_threads>] - Start mining in daemon");
  //m_consoleHandler.setHandler("stop_mining", boost::bind(&simple_wallet::stop_mining, this, _1), "Stop mining in daemon");
  //m_consoleHandler.setHandler("refresh", boost::bind(&simple_wallet::refresh, this, _1), "Resynchronize transactions and balance");
  m_consoleHandler.setHandler("export_keys", boost::bind(&simple_wallet::export_keys, this, _1), "Show the secret keys of the opened wallet");
  m_consoleHandler.setHandler("balance", boost::bind(&simple_wallet::show_balance, this, _1), "Show current wallet balance");
  m_consoleHandler.setHandler("incoming_transfers", boost::bind(&simple_wallet::show_incoming_transfers, this, _1), "Show incoming transfers");
  m_consoleHandler.setHandler("list_transfers", boost::bind(&simple_wallet::listTransfers, this, _1), "Show all known transfers");
  m_consoleHandler.setHandler("payments", boost::bind(&simple_wallet::show_payments, this, _1), "payments <payment_id_1> [<payment_id_2> ... <payment_id_N>] - Show payments <payment_id_1>, ... <payment_id_N>");
  m_consoleHandler.setHandler("bc_height", boost::bind(&simple_wallet::show_blockchain_height, this, _1), "Show blockchain height");
  m_consoleHandler.setHandler("transfer", boost::bind(&simple_wallet::transfer, this, _1),
    "transfer <mixin_count> <addr_1> <amount_1> [<addr_2> <amount_2> ... <addr_N> <amount_N>] [-p payment_id] [-f fee]"
    " - Transfer <amount_1>,... <amount_N> to <address_1>,... <address_N>, respectively. "
    "<mixin_count> is the number of transactions yours is indistinguishable from (from 0 to maximum available)");
  m_consoleHandler.setHandler("set_log", boost::bind(&simple_wallet::set_log, this, _1), "set_log <level> - Change current log level, <level> is a number 0-4");
  m_consoleHandler.setHandler("address", boost::bind(&simple_wallet::print_address, this, _1), "Show current wallet public address");
  m_consoleHandler.setHandler("save", boost::bind(&simple_wallet::save, this, _1), "Save wallet synchronized data");
  m_consoleHandler.setHandler("reset", boost::bind(&simple_wallet::reset, this, _1), "Discard cache data and start synchronizing from the start");
  m_consoleHandler.setHandler("help", boost::bind(&simple_wallet::help, this, _1), "Show this help");
  m_consoleHandler.setHandler("exit", boost::bind(&simple_wallet::exit, this, _1), "Close wallet");
}
//----------------------------------------------------------------------------------------------------
bool simple_wallet::set_log(const std::vector<std::string> &args) {
  if (args.size() != 1) {
    fail_msg_writer() << "use: set_log <log_level_number_0-4>";
    return true;
  }

  uint16_t l = 0;
  if (!Common::fromString(args[0], l)) {
    fail_msg_writer() << "wrong number format, use: set_log <log_level_number_0-4>";
    return true;
  }

  if (l > Logging::TRACE) {
    fail_msg_writer() << "wrong number range, use: set_log <log_level_number_0-4>";
    return true;
  }

  logManager.setMaxLevel(static_cast<Logging::Level>(l));
  return true;
}
//----------------------------------------------------------------------------------------------------
bool simple_wallet::init(const boost::program_options::variables_map& vm) {
  handle_command_line(vm);

  if (!m_daemon_address.empty() && (!m_daemon_host.empty() || 0 != m_daemon_port)) {
    fail_msg_writer() << "you can't specify daemon host or port several times";
    return false;
  }

<<<<<<< HEAD
  
  bool restore_cmd = (!m_restore_view.empty() && !m_restore_spend.empty());

  bool key_import = true;

  if (m_generate_new.empty() && m_wallet_file_arg.empty()) {

    char c;
    std::cout << "Nor 'generate-new-wallet' neither 'wallet-file' argument was specified.\nWhat do you want to do?\n[O]pen existing wallet, [G]enerate new wallet file, [I]mport wallet, [M]nemonic import or [E]xit.\n";
    
=======
  bool restore_cmd = (!m_restore_view.empty() && !m_restore_spend.empty());

  if (m_generate_new.empty() && m_wallet_file_arg.empty()) {

    char c;
    std::cout << "Nor 'generate-new-wallet' neither 'wallet-file' argument was specified.\nWhat do you want to do?\n[O]pen existing wallet, [G]enerate new wallet file, [I]mport wallet or [E]xit.\n";

>>>>>>> 7fcc6ad5
    do {
      std::string answer;
      std::getline(std::cin, answer);
      c = answer[0];
      if (!(c == 'O' || c == 'G' || c == 'E' || c == 'I' || c == 'M' || c == 'o' || c == 'g' || c == 'e' || c == 'i' || c == 'm')) {
        std::cout << "Unknown command: " << c <<std::endl;
      } else {
        break;
      }
    } while (true);

    if (c == 'E' || c == 'e') {
      return false;
    }

    std::cout << "Specify wallet file name (e.g., wallet.bin).\n";
    std::string userInput;
    do {
      std::cout << "Wallet file name: ";
      std::getline(std::cin, userInput);
      boost::algorithm::trim(userInput);
    } while (userInput.empty());

    if (c == 'i' || c == 'I') {
      key_import = true;
      m_import_new = userInput;
    } else if (c == 'm' || c == 'M') {
      key_import = false;
      m_import_new = userInput;
    } else if (c == 'g' || c == 'G') {
      m_generate_new = userInput;
    } else {
      m_wallet_file_arg = userInput;
    }
  }

  if (restore_cmd && !m_wallet_file_arg.empty()) {
    // we are restoring a wallet from the view/spend keys
    m_import_new = m_wallet_file_arg;
  }

  if (!m_generate_new.empty() && !m_wallet_file_arg.empty() && !m_import_new.empty()) {
    fail_msg_writer() << "you can't specify 'generate-new-wallet' and 'wallet-file' arguments simultaneously";
    return false;
  }

  std::string walletFileName;
  sync_from_zero = command_line::get_arg(vm, arg_SYNC_FROM_ZERO);
  if (sync_from_zero) {
    sync_from_height = 0;
  }
  if (!m_generate_new.empty() || !m_import_new.empty()) {
    std::string ignoredString;
    if (!m_generate_new.empty()) {
      WalletHelper::prepareFileNames(m_generate_new, ignoredString, walletFileName);
    } else if (!m_import_new.empty()) {
      WalletHelper::prepareFileNames(m_import_new, ignoredString, walletFileName);
    }
    boost::system::error_code ignore;
    if (boost::filesystem::exists(walletFileName, ignore)) {
      fail_msg_writer() << walletFileName << " already exists";
      return false;
    }
  }

  if (m_daemon_host.empty())
    m_daemon_host = "localhost";
  if (!m_daemon_port)
    m_daemon_port = RPC_DEFAULT_PORT;

  if (!m_daemon_address.empty()) {
    if (!parseUrlAddress(m_daemon_address, m_daemon_host, m_daemon_port)) {
      fail_msg_writer() << "failed to parse daemon address: " << m_daemon_address;
      return false;
    }
  } else {
    m_daemon_address = std::string("http://") + m_daemon_host + ":" + std::to_string(m_daemon_port);
  }

  Tools::PasswordContainer pwd_container;
  if (command_line::has_arg(vm, arg_password)) {
    pwd_container.password(command_line::get_arg(vm, arg_password));
  } else if (!pwd_container.read_password()) {
    fail_msg_writer() << "failed to read wallet password";
    return false;
  }

  this->m_node.reset(new NodeRpcProxy(m_daemon_host, m_daemon_port, logger.getLogger()));

  std::promise<std::error_code> errorPromise;
  std::future<std::error_code> f_error = errorPromise.get_future();
  auto callback = [&errorPromise](std::error_code e) {errorPromise.set_value(e); };

  m_node->addObserver(static_cast<INodeRpcProxyObserver*>(this));
  m_node->init(callback);
  auto error = f_error.get();
  if (error) {
    fail_msg_writer() << "failed to init NodeRPCProxy: " << error.message();
    return false;
  }
  
  sync_from_zero = command_line::get_arg(vm, arg_SYNC_FROM_ZERO);
  if (sync_from_zero) {
    sync_from_height = 0;
  }
  if (!m_generate_new.empty()) {
    std::string walletAddressFile = prepareWalletAddressFilename(m_generate_new);
    boost::system::error_code ignore;
    if (boost::filesystem::exists(walletAddressFile, ignore)) {
      logger(ERROR, BRIGHT_RED) << "Address file already exists: " + walletAddressFile;
      return false;
    }

    if (!new_wallet(walletFileName, pwd_container.password())) {
      logger(ERROR, BRIGHT_RED) << "account creation failed";
      return false;
    }

    if (!writeAddressFile(walletAddressFile, m_wallet->getAddress())) {
      logger(WARNING, BRIGHT_RED) << "Couldn't write wallet address file: " + walletAddressFile;
    }
  } else if (!m_import_new.empty()) {
    std::string walletAddressFile = prepareWalletAddressFilename(m_import_new);
    boost::system::error_code ignore;
    if (boost::filesystem::exists(walletAddressFile, ignore)) {
      logger(ERROR, BRIGHT_RED) << "Address file already exists: " + walletAddressFile;
      return false;
    }

    std::string private_spend_key_string;
    std::string private_view_key_string;

    Crypto::SecretKey private_spend_key;
    Crypto::SecretKey private_view_key;

    if (m_restore_view.empty() || m_restore_spend.empty()) {
      if (key_import)
      {
        do {
          std::cout << "Private Spend Key: ";
          std::getline(std::cin, private_spend_key_string);
          boost::algorithm::trim(private_spend_key_string);
        } while (private_spend_key_string.empty());
        do {
          std::cout << "Private View Key: ";
          std::getline(std::cin, private_view_key_string);
          boost::algorithm::trim(private_view_key_string);
        } while (private_view_key_string.empty());
      }
      else
      {
        std::string mnemonic_phrase;

        do {
          std::cout << "Mnemonic Phrase (25 words): ";

          std::getline(std::cin, mnemonic_phrase);
          boost::algorithm::trim(mnemonic_phrase);
          boost::algorithm::to_lower(mnemonic_phrase);

        } while (!is_valid_mnemonic(mnemonic_phrase, private_spend_key));

        /* This is not used, but is needed to be passed to the function, not sure how we can avoid this */
        Crypto::PublicKey unused_dummy_variable;

        AccountBase::generateViewFromSpend(private_spend_key, private_view_key, unused_dummy_variable);
      }

    } else {

      // the view/spend keys have been specified

      private_view_key_string = m_restore_view;
      private_spend_key_string = m_restore_spend;

      boost::algorithm::trim(private_view_key_string);
      boost::algorithm::trim(private_spend_key_string);

    }

    /* we already have our keys if we import via mnemonic seed */
    if (key_import) {
      Crypto::Hash private_spend_key_hash;
      Crypto::Hash private_view_key_hash;
      size_t size;
      if (!Common::fromHex(private_spend_key_string, &private_spend_key_hash, sizeof(private_spend_key_hash), size) || size != sizeof(private_spend_key_hash)) {
        return false;
      }
      if (!Common::fromHex(private_view_key_string, &private_view_key_hash, sizeof(private_view_key_hash), size) || size != sizeof(private_spend_key_hash)) {
        return false;
      }

      private_spend_key = *(struct Crypto::SecretKey *) &private_spend_key_hash;
      private_view_key = *(struct Crypto::SecretKey *) &private_view_key_hash;
    }
    
    if (!new_wallet(private_spend_key, private_view_key, walletFileName, pwd_container.password())) {
      logger(ERROR, BRIGHT_RED) << "account creation failed";
      return false;
    }

    if (!writeAddressFile(walletAddressFile, m_wallet->getAddress())) {
      logger(WARNING, BRIGHT_RED) << "Couldn't write wallet address file: " + walletAddressFile;
    }
  } else {

    if(!exit_after_generate) {
      m_wallet.reset(new WalletLegacy(m_currency, *m_node));
      m_wallet->syncAll(sync_from_zero, 0);
    }
    try {
      m_wallet_file = tryToOpenWalletOrLoadKeysOrThrow(logger, m_wallet, m_wallet_file_arg, pwd_container.password());
    } catch (const std::exception& e) {
      fail_msg_writer() << "failed to load wallet: " << e.what();
      return false;
    }

    m_wallet->addObserver(this);
    m_node->addObserver(static_cast<INodeObserver*>(this));

    logger(INFO, BRIGHT_WHITE) << "Opened wallet: " << m_wallet->getAddress();

    success_msg_writer() <<
      "**********************************************************************\n" <<
      "Use \"help\" command to see the list of available commands.\n" <<
      "**********************************************************************";

    if(exit_after_generate) {
      m_consoleHandler.requestStop();
      std::exit(0);
    }

  }

  return true;
}
//----------------------------------------------------------------------------------------------------
/* Be careful using this function. It does generate a mnemonic seed
perfectly well from a private spend key, however, simplewallet previously
generated a random spend and view key, which were unrelated. With this set of
commits, this has been changed, to make the view key derived from the spend
key. This is done by running keccak-256 on the input, and then using that as
a seed to create a set of private and public keys, the spend private and public
keys.

With this implemented, users only need to save a private spend key, or the
mnemonic seed, which is a nice way of representing the spend key. However,
we don't want users with the old way of generating keys thinking they only need
to keep their mnemonic seed, because this will only generate their private
spend key, and NOT their private view key - and they won't be able to restore
their funds.
*/
std::string simple_wallet::generate_mnemonic(Crypto::SecretKey &private_spend_key) {

  std::string mnemonic_str;

  if (!crypto::ElectrumWords::bytes_to_words(private_spend_key, mnemonic_str, "English")) {
      logger(ERROR, BRIGHT_RED) << "\nCant create the mnemonic for the private spend key!";
  }

  return mnemonic_str;
}
//----------------------------------------------------------------------------------------------------
void simple_wallet::log_incorrect_words(std::vector<std::string> words) {
  Language::Base *language = Language::Singleton<Language::English>::instance();
  const std::vector<std::string> &dictionary = language->get_word_list();

  for (auto i : words) {
    if (std::find(dictionary.begin(), dictionary.end(), i) == dictionary.end()) {
      logger(ERROR, BRIGHT_RED) << i << " is not in the english word list!";
    }
  }
}
//----------------------------------------------------------------------------------------------------
bool simple_wallet::is_valid_mnemonic(std::string &mnemonic_phrase, Crypto::SecretKey &private_spend_key) {

  /* Uncommenting these will allow importing of different languages, exporting
     in different languages however has not been added, as it will require
     changing the export_keys command to take an argument to specify what
     language the seed should be exported in. For now, multilanguage support
     has been disabled as there are a couple of issues - we can't print out
     what words aren't present in the dictionary if we don't know what
     dictionary they are using, and it's a lot more friendly to work that
     out automatically rather than asking, and secondly, it is possible that
     dictionaries of other words can overlap enough to allow an esperanto
     seed for example to be imported as an english seed */

  //static std::string languages[] = {"English", "Nederlands", "Français", "Português", "Italiano", "Deutsch", "русский язык", "简体中文 (中国)", "Esperanto", "Lojban"};
  static std::string languages[] = {"English"};
  
  //static const int num_of_languages = 10;
  static const int num_of_languages = 1;

  static const int mnemonic_phrase_length = 25;

  std::vector<std::string> words;

  words = boost::split(words, mnemonic_phrase, ::isspace);

  if (words.size() != mnemonic_phrase_length) {
    logger(ERROR, BRIGHT_RED) << "Invalid mnemonic phrase!";
    logger(ERROR, BRIGHT_RED) << "Seed phrase is not 25 words! Please try again.";
    log_incorrect_words(words);
    return false;
  }

  /* Check every language for our phrase so the user doesn't have to specify
     it, this shouldn't be an issue as long as one language doesn't have enough
     of another languages words, might need some testing */
  for (int i = 0; i < num_of_languages; i++) {
    if (crypto::ElectrumWords::words_to_bytes(mnemonic_phrase, private_spend_key, languages[i])) {
      return true;
    }
  }

  /* The issue with this is if we try and automagically determine what language
     the seed phrase is in, then we can't log words which aren't in the x
     dictionary, we will have to take an argument to know what language they
     are in, but this is less user friendly. */
  logger(ERROR, BRIGHT_RED) << "Invalid mnemonic phrase!";
  log_incorrect_words(words);
  return false;
}
//----------------------------------------------------------------------------------------------------
bool simple_wallet::deinit() {
  m_wallet->removeObserver(this);
  m_node->removeObserver(static_cast<INodeObserver*>(this));
  m_node->removeObserver(static_cast<INodeRpcProxyObserver*>(this));

  if (!m_wallet.get())
    return true;

  return close_wallet();
}
//----------------------------------------------------------------------------------------------------
void simple_wallet::handle_command_line(const boost::program_options::variables_map& vm) {
  m_wallet_file_arg = command_line::get_arg(vm, arg_wallet_file);
  m_generate_new = command_line::get_arg(vm, arg_generate_new_wallet);
  m_daemon_address = command_line::get_arg(vm, arg_daemon_address);
  m_daemon_host = command_line::get_arg(vm, arg_daemon_host);
  m_daemon_port = command_line::get_arg(vm, arg_daemon_port);
  exit_after_generate = command_line::get_arg(vm, arg_exit_after_generate);
  m_restore_view = command_line::get_arg(vm, arg_restore_view);
  m_restore_spend = command_line::get_arg(vm, arg_restore_spend);
}
//----------------------------------------------------------------------------------------------------
bool simple_wallet::new_wallet(const std::string &wallet_file, const std::string& password) {
  m_wallet_file = wallet_file;

  m_wallet.reset(new WalletLegacy(m_currency, *m_node.get()));
  m_node->addObserver(static_cast<INodeObserver*>(this));
  m_wallet->addObserver(this);
  try {
    m_initResultPromise.reset(new std::promise<std::error_code>());
    std::future<std::error_code> f_initError = m_initResultPromise->get_future();
    m_wallet->syncAll(sync_from_zero, 0);
    m_wallet->initAndGenerate(password);
    auto initError = f_initError.get();
    m_initResultPromise.reset(nullptr);
    if (initError) {
      fail_msg_writer() << "failed to generate new wallet: " << initError.message();
      return false;
    }

    try {
      CryptoNote::WalletHelper::storeWallet(*m_wallet, m_wallet_file);
    } catch (std::exception& e) {
      fail_msg_writer() << "failed to save new wallet: " << e.what();
      throw;
    }

    AccountKeys keys;
    m_wallet->getAccountKeys(keys);

    std::cout << "\nWelcome to your new wallet, here is your payment address:\n";
    Common::Console::setTextColor(Common::Console::Color::BrightGreen);
    std::cout << m_wallet->getAddress();
    Common::Console::setTextColor(Common::Console::Color::Default);
    std::cout << "\n\nPlease copy your secret keys and mnemonic seed and store them in a secure location:";
    Common::Console::setTextColor(Common::Console::Color::BrightGreen);
    std::cout <<
	"\nview key: " << Common::podToHex(keys.viewSecretKey) <<
	"\nspend key: " << Common::podToHex(keys.spendSecretKey) <<
  "\nmnemonic seed: " << generate_mnemonic(keys.spendSecretKey);
    Common::Console::setTextColor(Common::Console::Color::BrightRed);
    std::cout << "\n\nIf you lose these your wallet cannot be recreated!\n\n";
    Common::Console::setTextColor(Common::Console::Color::Default);
    std::cout <<
      "**********************************************************************\n" <<
      "Use \"help\" command to see the list of available commands.\n" <<
      "Always use \"exit\" command when closing simplewallet to save\n" <<
      "current session's state. Otherwise, you will possibly need to synchronize \n" <<
      "your wallet again. Your wallet key is NOT under risk anyway.\n" <<
      "**********************************************************************\n";

  } catch (const std::exception& e) {
    fail_msg_writer() << "failed to generate new wallet: " << e.what();
    return false;
  }

  if(exit_after_generate) {
    m_consoleHandler.requestStop();
    std::exit(0);
  }

  return true;
}
//----------------------------------------------------------------------------------------------------
bool simple_wallet::new_wallet(Crypto::SecretKey &secret_key, Crypto::SecretKey &view_key, const std::string &wallet_file, const std::string& password) {
  m_wallet_file = wallet_file;

  m_wallet.reset(new WalletLegacy(m_currency, *m_node.get()));
  m_node->addObserver(static_cast<INodeObserver*>(this));
  m_wallet->addObserver(this);
  try {
    m_initResultPromise.reset(new std::promise<std::error_code>());
    std::future<std::error_code> f_initError = m_initResultPromise->get_future();

    AccountKeys wallet_keys;
    wallet_keys.spendSecretKey = secret_key;
    wallet_keys.viewSecretKey = view_key;
    Crypto::secret_key_to_public_key(wallet_keys.spendSecretKey, wallet_keys.address.spendPublicKey);
    Crypto::secret_key_to_public_key(wallet_keys.viewSecretKey, wallet_keys.address.viewPublicKey);

    m_wallet->initWithKeys(wallet_keys, password);
    auto initError = f_initError.get();
    m_initResultPromise.reset(nullptr);
    if (initError) {
      fail_msg_writer() << "failed to generate new wallet: " << initError.message();
      return false;
    }

    try {
      CryptoNote::WalletHelper::storeWallet(*m_wallet, m_wallet_file);
    } catch (std::exception& e) {
      fail_msg_writer() << "failed to save new wallet: " << e.what();
      throw;
    }

    AccountKeys keys;
    m_wallet->getAccountKeys(keys);

    logger(INFO, BRIGHT_WHITE) <<
      "Imported wallet: " << m_wallet->getAddress() << std::endl;
  }
  catch (const std::exception& e) {
    fail_msg_writer() << "failed to import wallet: " << e.what();
    return false;
  }

  success_msg_writer() <<
    "**********************************************************************\n" <<
    "Your wallet has been imported.\n" <<
    "Use \"help\" command to see the list of available commands.\n" <<
    "Always use \"exit\" command when closing simplewallet to save\n" <<
    "current session's state. Otherwise, you will possibly need to synchronize \n" <<
    "your wallet again. Your wallet key is NOT under risk anyway.\n" <<
    "**********************************************************************";

    if(exit_after_generate) {
      m_consoleHandler.requestStop();
      std::exit(0);
    }

  return true;
}
//----------------------------------------------------------------------------------------------------
bool simple_wallet::close_wallet()
{
  try {
    CryptoNote::WalletHelper::storeWallet(*m_wallet, m_wallet_file);
  } catch (const std::exception& e) {
    fail_msg_writer() << e.what();
    return false;
  }

  m_wallet->removeObserver(this);
  m_wallet->shutdown();

  return true;
}

//----------------------------------------------------------------------------------------------------
bool simple_wallet::save(const std::vector<std::string> &args)
{
  try {
    CryptoNote::WalletHelper::storeWallet(*m_wallet, m_wallet_file);
    success_msg_writer() << "Wallet data saved";
  } catch (const std::exception& e) {
    fail_msg_writer() << e.what();
  }

  return true;
}

bool simple_wallet::reset(const std::vector<std::string> &args) {
  {
    std::unique_lock<std::mutex> lock(m_walletSynchronizedMutex);
    m_walletSynchronized = false;
  }

  if(0 == args.size()) {
    success_msg_writer(true) << "Resetting wallet from block height 0";
    m_wallet->syncAll(true, 0);
    m_wallet->reset();
  } else {
    uint64_t height = 0;
    bool ok = Common::fromString(args[0], height);
    if (ok) {
      success_msg_writer(true) << "Resetting wallet from block height " << height;
      m_wallet->syncAll(true, height);
      m_wallet->reset(height);
    }
  }


  success_msg_writer(true) << "Reset completed successfully.";

  std::unique_lock<std::mutex> lock(m_walletSynchronizedMutex);
  while (!m_walletSynchronized) {
    m_walletSynchronizedCV.wait(lock);
  }

  std::cout << std::endl;

  return true;
}

bool simple_wallet::start_mining(const std::vector<std::string>& args) {
  COMMAND_RPC_START_MINING::request req;
  req.miner_address = m_wallet->getAddress();

  bool ok = true;
  size_t max_mining_threads_count = (std::max)(std::thread::hardware_concurrency(), static_cast<unsigned>(2));
  if (0 == args.size()) {
    req.threads_count = 1;
  } else if (1 == args.size()) {
    uint16_t num = 1;
    ok = Common::fromString(args[0], num);
    ok = ok && (1 <= num && num <= max_mining_threads_count);
    req.threads_count = num;
  } else {
    ok = false;
  }

  if (!ok) {
    fail_msg_writer() << "invalid arguments. Please use start_mining [<number_of_threads>], " <<
      "<number_of_threads> should be from 1 to " << max_mining_threads_count;
    return true;
  }


  COMMAND_RPC_START_MINING::response res;

  try {
    HttpClient httpClient(m_dispatcher, m_daemon_host, m_daemon_port);

    invokeJsonCommand(httpClient, "/start_mining", req, res);

    std::string err = interpret_rpc_response(true, res.status);
    if (err.empty())
      success_msg_writer() << "Mining started in daemon";
    else
      fail_msg_writer() << "mining has NOT been started: " << err;

  } catch (const ConnectException&) {
    printConnectionError();
  } catch (const std::exception& e) {
    fail_msg_writer() << "Failed to invoke rpc method: " << e.what();
  }

  return true;
}
//----------------------------------------------------------------------------------------------------
bool simple_wallet::stop_mining(const std::vector<std::string>& args)
{
  COMMAND_RPC_STOP_MINING::request req;
  COMMAND_RPC_STOP_MINING::response res;

  try {
    HttpClient httpClient(m_dispatcher, m_daemon_host, m_daemon_port);

    invokeJsonCommand(httpClient, "/stop_mining", req, res);
    std::string err = interpret_rpc_response(true, res.status);
    if (err.empty())
      success_msg_writer() << "Mining stopped in daemon";
    else
      fail_msg_writer() << "mining has NOT been stopped: " << err;
  } catch (const ConnectException&) {
    printConnectionError();
  } catch (const std::exception& e) {
    fail_msg_writer() << "Failed to invoke rpc method: " << e.what();
  }

  return true;
}
//----------------------------------------------------------------------------------------------------
void simple_wallet::initCompleted(std::error_code result) {
  if (m_initResultPromise.get() != nullptr) {
    m_initResultPromise->set_value(result);
  }
}
//----------------------------------------------------------------------------------------------------
void simple_wallet::connectionStatusUpdated(bool connected) {
  if (connected) {
    logger(INFO, GREEN) << "Wallet connected to daemon.";
  } else {
    printConnectionError();
  }
}
//----------------------------------------------------------------------------------------------------
void simple_wallet::externalTransactionCreated(CryptoNote::TransactionId transactionId)  {
  WalletLegacyTransaction txInfo;
  m_wallet->getTransaction(transactionId, txInfo);

  std::stringstream logPrefix;
  if (txInfo.blockHeight == WALLET_LEGACY_UNCONFIRMED_TRANSACTION_HEIGHT) {
    logPrefix << "Unconfirmed";
  } else {
    logPrefix << "Height " << txInfo.blockHeight << ',';
  }

  if (txInfo.totalAmount >= 0) {
    logger(INFO, GREEN) <<
      logPrefix.str() << " transaction " << Common::podToHex(txInfo.hash) <<
      ", received " << m_currency.formatAmount(txInfo.totalAmount);
  } else {
    logger(INFO, MAGENTA) <<
      logPrefix.str() << " transaction " << Common::podToHex(txInfo.hash) <<
      ", spent " << m_currency.formatAmount(static_cast<uint64_t>(-txInfo.totalAmount));
  }

  if (txInfo.blockHeight == WALLET_LEGACY_UNCONFIRMED_TRANSACTION_HEIGHT) {
    m_refresh_progress_reporter.update(m_node->getLastLocalBlockHeight(), true);
  } else {
    m_refresh_progress_reporter.update(txInfo.blockHeight, true);
  }
}
//----------------------------------------------------------------------------------------------------
void simple_wallet::synchronizationCompleted(std::error_code result) {
  std::unique_lock<std::mutex> lock(m_walletSynchronizedMutex);
  m_walletSynchronized = true;
  m_walletSynchronizedCV.notify_one();
}

void simple_wallet::synchronizationProgressUpdated(uint32_t current, uint32_t total) {
  std::unique_lock<std::mutex> lock(m_walletSynchronizedMutex);
  if (!m_walletSynchronized) {
    m_refresh_progress_reporter.update(current, false);
  }
}

bool simple_wallet::export_keys(const std::vector<std::string>& args/* = std::vector<std::string>()*/) {
  AccountKeys keys;
  m_wallet->getAccountKeys(keys);

  // output the keys directly to the console to avoid them being output to the logfile.

  std::cout << "Spend secret key: " << Common::podToHex(keys.spendSecretKey) << std::endl;
  std::cout << "View secret key: " <<  Common::podToHex(keys.viewSecretKey) << std::endl;

  Crypto::PublicKey unused_dummy_variable;
  Crypto::SecretKey deterministic_private_view_key;

  AccountBase::generateViewFromSpend(keys.spendSecretKey, deterministic_private_view_key, unused_dummy_variable);

  bool deterministic_private_keys = deterministic_private_view_key == keys.viewSecretKey;

  /* Only output the mnemonic seed if it's valid for this wallet - the old
    wallet code generated random spend and view keys so we can't create a 
    mnemonic key */
  if (deterministic_private_keys) {
    std::cout << "Mnemonic seed: " << generate_mnemonic(keys.spendSecretKey) << std::endl;
  }

  return true;
}

bool simple_wallet::show_balance(const std::vector<std::string>& args/* = std::vector<std::string>()*/) {
  success_msg_writer() << "available balance: " << m_currency.formatAmount(m_wallet->actualBalance()) <<
    ", locked amount: " << m_currency.formatAmount(m_wallet->pendingBalance());

  return true;
}
//----------------------------------------------------------------------------------------------------
bool simple_wallet::show_incoming_transfers(const std::vector<std::string>& args) {
  bool hasTransfers = false;
  size_t transactionsCount = m_wallet->getTransactionCount();
  for (size_t trantransactionNumber = 0; trantransactionNumber < transactionsCount; ++trantransactionNumber) {
    WalletLegacyTransaction txInfo;
    m_wallet->getTransaction(trantransactionNumber, txInfo);
    if (txInfo.totalAmount < 0) continue;
    hasTransfers = true;
    logger(INFO) << "        amount       \t                              tx id";
    logger(INFO, GREEN) <<  // spent - magenta
      std::setw(21) << m_currency.formatAmount(txInfo.totalAmount) << '\t' << Common::podToHex(txInfo.hash);
  }

  if (!hasTransfers) success_msg_writer() << "No incoming transfers";
  return true;
}

bool simple_wallet::listTransfers(const std::vector<std::string>& args) {
  bool haveTransfers = false;

  size_t transactionsCount = m_wallet->getTransactionCount();
  for (size_t trantransactionNumber = 0; trantransactionNumber < transactionsCount; ++trantransactionNumber) {
    WalletLegacyTransaction txInfo;
    m_wallet->getTransaction(trantransactionNumber, txInfo);
    if (txInfo.state != WalletLegacyTransactionState::Active || txInfo.blockHeight == WALLET_LEGACY_UNCONFIRMED_TRANSACTION_HEIGHT) {
      continue;
    }

    if (!haveTransfers) {
      printListTransfersHeader(logger);
      haveTransfers = true;
    }
    printListTransfersItem(logger, txInfo, *m_wallet, m_currency, m_node->getLastLocalBlockHeight());
  }

  if (!haveTransfers) {
    success_msg_writer() << "No transfers";
  }

  return true;
}

bool simple_wallet::show_payments(const std::vector<std::string> &args) {
  if (args.empty()) {
    fail_msg_writer() << "expected at least one payment ID";
    return true;
  }

  logger(INFO) << "                            payment                             \t" <<
    "                          transaction                           \t" <<
    "  height\t       amount        ";

  bool payments_found = false;
  for (const std::string& arg: args) {
    Crypto::Hash expectedPaymentId;
    if (CryptoNote::parsePaymentId(arg, expectedPaymentId)) {
      size_t transactionsCount = m_wallet->getTransactionCount();
      for (size_t trantransactionNumber = 0; trantransactionNumber < transactionsCount; ++trantransactionNumber) {
        WalletLegacyTransaction txInfo;
        m_wallet->getTransaction(trantransactionNumber, txInfo);
        if (txInfo.totalAmount < 0) continue;
        std::vector<uint8_t> extraVec;
        extraVec.reserve(txInfo.extra.size());
        std::for_each(txInfo.extra.begin(), txInfo.extra.end(), [&extraVec](const char el) { extraVec.push_back(el); });

        Crypto::Hash paymentId;
        if (CryptoNote::getPaymentIdFromTxExtra(extraVec, paymentId) && paymentId == expectedPaymentId) {
          payments_found = true;
          success_msg_writer(true) <<
            paymentId << "\t\t" <<
            Common::podToHex(txInfo.hash) <<
            std::setw(8) << txInfo.blockHeight << '\t' <<
            std::setw(21) << m_currency.formatAmount(txInfo.totalAmount);// << '\t' <<
        }
      }

      if (!payments_found) {
        success_msg_writer() << "No payments with id " << expectedPaymentId;
        continue;
      }
    } else {
      fail_msg_writer() << "payment ID has invalid format: \"" << arg << "\", expected 64-character string";
    }
  }

  return true;
}
//----------------------------------------------------------------------------------------------------
bool simple_wallet::show_blockchain_height(const std::vector<std::string>& args) {
  try {
    uint64_t bc_height = m_node->getLastLocalBlockHeight();
    success_msg_writer() << bc_height;
  } catch (std::exception &e) {
    fail_msg_writer() << "failed to get blockchain height: " << e.what();
  }

  return true;
}
//----------------------------------------------------------------------------------------------------
bool simple_wallet::transfer(const std::vector<std::string> &args) {
  try {
    TransferCommand cmd(m_currency);

    if (!cmd.parseArguments(logger, args))
      return false;
    CryptoNote::WalletHelper::SendCompleteResultObserver sent;

    std::string extraString;
    std::copy(cmd.extra.begin(), cmd.extra.end(), std::back_inserter(extraString));

    WalletHelper::IWalletRemoveObserverGuard removeGuard(*m_wallet, sent);

    CryptoNote::TransactionId tx = m_wallet->sendTransaction(cmd.dsts, cmd.fee, extraString, cmd.fake_outs_count, 0);
    if (tx == WALLET_LEGACY_INVALID_TRANSACTION_ID) {
      fail_msg_writer() << "Can't send money";
      return true;
    }

    std::error_code sendError = sent.wait(tx);
    removeGuard.removeObserver();

    if (sendError) {
      fail_msg_writer() << sendError.message();
      return true;
    }

    CryptoNote::WalletLegacyTransaction txInfo;
    m_wallet->getTransaction(tx, txInfo);
    success_msg_writer(true) << "Money successfully sent, transaction " << Common::podToHex(txInfo.hash);

    try {
      CryptoNote::WalletHelper::storeWallet(*m_wallet, m_wallet_file);
    } catch (const std::exception& e) {
      fail_msg_writer() << e.what();
      return true;
    }
  } catch (const std::system_error& e) {
    fail_msg_writer() << e.what();
  } catch (const std::exception& e) {
    fail_msg_writer() << e.what();
  } catch (...) {
    fail_msg_writer() << "unknown error";
  }

  return true;
}
//----------------------------------------------------------------------------------------------------
bool simple_wallet::run() {
  {
    std::unique_lock<std::mutex> lock(m_walletSynchronizedMutex);
    while (!m_walletSynchronized) {
      m_walletSynchronizedCV.wait(lock);
    }
  }

  std::cout << std::endl;

  std::string addr_start = m_wallet->getAddress().substr(0, 6);
  m_consoleHandler.start(false, "[wallet " + addr_start + "]: ", Common::Console::Color::BrightYellow);
  return true;
}
//----------------------------------------------------------------------------------------------------
void simple_wallet::stop() {
  m_consoleHandler.requestStop();
}
//----------------------------------------------------------------------------------------------------
bool simple_wallet::print_address(const std::vector<std::string> &args/* = std::vector<std::string>()*/) {
  success_msg_writer() << m_wallet->getAddress();
  return true;
}
//----------------------------------------------------------------------------------------------------
bool simple_wallet::process_command(const std::vector<std::string> &args) {
  return m_consoleHandler.runCommand(args);
}

void simple_wallet::printConnectionError() const {
  fail_msg_writer() << "wallet failed to connect to daemon (" << m_daemon_address << ").";
}


int main(int argc, char* argv[]) {
#ifdef WIN32
  _CrtSetDbgFlag(_CRTDBG_ALLOC_MEM_DF | _CRTDBG_LEAK_CHECK_DF);
#endif

  po::options_description desc_general("General options");
  command_line::add_arg(desc_general, command_line::arg_help);
  command_line::add_arg(desc_general, command_line::arg_version);

  po::options_description desc_params("Wallet options");
  command_line::add_arg(desc_params, arg_wallet_file);
  command_line::add_arg(desc_params, arg_generate_new_wallet);
  command_line::add_arg(desc_params, arg_password);
  command_line::add_arg(desc_params, arg_restore_spend);
  command_line::add_arg(desc_params, arg_restore_view);
  command_line::add_arg(desc_params, arg_daemon_address);
  command_line::add_arg(desc_params, arg_daemon_host);
  command_line::add_arg(desc_params, arg_daemon_port);
  command_line::add_arg(desc_params, arg_command);
  command_line::add_arg(desc_params, arg_log_level);
  command_line::add_arg(desc_params, arg_testnet);
  Tools::wallet_rpc_server::init_options(desc_params);
  command_line::add_arg(desc_params, arg_SYNC_FROM_ZERO);
  command_line::add_arg(desc_params, arg_exit_after_generate);

  po::positional_options_description positional_options;
  positional_options.add(arg_command.name, -1);

  po::options_description desc_all;
  desc_all.add(desc_general).add(desc_params);

  Logging::LoggerManager logManager;
  Logging::LoggerRef logger(logManager, "simplewallet");
  System::Dispatcher dispatcher;

  po::variables_map vm;

  bool r = command_line::handle_error_helper(desc_all, [&]() {
    po::store(command_line::parse_command_line(argc, argv, desc_general, true), vm);

    if (command_line::get_arg(vm, command_line::arg_help)) {
      CryptoNote::Currency tmp_currency = CryptoNote::CurrencyBuilder(logManager).currency();
      CryptoNote::simple_wallet tmp_wallet(dispatcher, tmp_currency, logManager);

      std::cout << CRYPTONOTE_NAME << " wallet v" << PROJECT_VERSION_LONG << std::endl;
      std::cout << "Usage: simplewallet [--wallet-file=<file>|--generate-new-wallet=<file>] [--daemon-address=<host>:<port>] [<COMMAND>]";
      std::cout << desc_all << '\n' << tmp_wallet.get_commands_str();
      return false;
    } else if (command_line::get_arg(vm, command_line::arg_version))  {
      std::cout << CRYPTONOTE_NAME << " wallet v" << PROJECT_VERSION_LONG;
      return false;
    }

    auto parser = po::command_line_parser(argc, argv).options(desc_params).positional(positional_options);
    po::store(parser.run(), vm);
    po::notify(vm);
    return true;
  });

  if (!r)
    return 1;

  //set up logging options
  Level logLevel = DEBUGGING;

  if (command_line::has_arg(vm, arg_log_level)) {
    logLevel = static_cast<Level>(command_line::get_arg(vm, arg_log_level));
  }

  logManager.configure(buildLoggerConfiguration(logLevel, Common::ReplaceExtenstion(argv[0], ".log")));

  logger(INFO, BRIGHT_WHITE) << CRYPTONOTE_NAME << " wallet v" << PROJECT_VERSION_LONG;

  CryptoNote::Currency currency = CryptoNote::CurrencyBuilder(logManager).
    testnet(command_line::get_arg(vm, arg_testnet)).currency();

  if (command_line::has_arg(vm, Tools::wallet_rpc_server::arg_rpc_bind_port)) {
    //runs wallet with rpc interface

	/*
	  If the rpc interface is run, ensure that either legacy mode or an RPC
	  password is set.
	*/

	if (!command_line::has_arg(vm, Tools::wallet_rpc_server::arg_rpc_password) &&
		!command_line::has_arg(vm, Tools::wallet_rpc_server::arg_rpc_legacy_security)) {
	  logger(ERROR, BRIGHT_RED) << "Required RPC password is not set.";
	  return 1;
	}

    if (!command_line::has_arg(vm, arg_wallet_file)) {
      logger(ERROR, BRIGHT_RED) << "Wallet file not set.";
      return 1;
    }

    if (!command_line::has_arg(vm, arg_daemon_address)) {
      logger(ERROR, BRIGHT_RED) << "Daemon address not set.";
      return 1;
    }

    if (!command_line::has_arg(vm, arg_password)) {
      logger(ERROR, BRIGHT_RED) << "Wallet password not set.";
      return 1;
    }

    std::string wallet_file = command_line::get_arg(vm, arg_wallet_file);
    std::string wallet_password = command_line::get_arg(vm, arg_password);
    std::string daemon_address = command_line::get_arg(vm, arg_daemon_address);
    std::string daemon_host = command_line::get_arg(vm, arg_daemon_host);
    uint16_t daemon_port = command_line::get_arg(vm, arg_daemon_port);
    if (daemon_host.empty())
      daemon_host = "localhost";
    if (!daemon_port)
      daemon_port = RPC_DEFAULT_PORT;

    if (!daemon_address.empty()) {
      if (!parseUrlAddress(daemon_address, daemon_host, daemon_port)) {
        logger(ERROR, BRIGHT_RED) << "failed to parse daemon address: " << daemon_address;
        return 1;
      }
    }

    std::unique_ptr<INode> node(new NodeRpcProxy(daemon_host, daemon_port, logger.getLogger()));

    std::promise<std::error_code> errorPromise;
    std::future<std::error_code> error = errorPromise.get_future();
    auto callback = [&errorPromise](std::error_code e) {errorPromise.set_value(e); };
    node->init(callback);
    if (error.get()) {
      logger(ERROR, BRIGHT_RED) << ("failed to init NodeRPCProxy");
      return 1;
    }

    std::unique_ptr<IWalletLegacy> wallet(new WalletLegacy(currency, *node.get()));

    std::string walletFileName;
    try  {
      walletFileName = ::tryToOpenWalletOrLoadKeysOrThrow(logger, wallet, wallet_file, wallet_password);

      logger(INFO) << "available balance: " << currency.formatAmount(wallet->actualBalance()) <<
      ", locked amount: " << currency.formatAmount(wallet->pendingBalance());

      logger(INFO, BRIGHT_GREEN) << "Loaded ok";
    } catch (const std::exception& e)  {
      logger(ERROR, BRIGHT_RED) << "Wallet initialize failed: " << e.what();
      return 1;
    }

    Tools::wallet_rpc_server wrpc(dispatcher, logManager, *wallet, *node, currency, walletFileName);

    if (!wrpc.init(vm)) {
      logger(ERROR, BRIGHT_RED) << "Failed to initialize wallet rpc server";
      return 1;
    }

    Tools::SignalHandler::install([&wrpc, &wallet] {
      wrpc.send_stop_signal();
    });

    logger(INFO) << "Starting wallet rpc server";
    wrpc.run();
    logger(INFO) << "Stopped wallet rpc server";

    try {
      logger(INFO) << "Storing wallet...";
      CryptoNote::WalletHelper::storeWallet(*wallet, walletFileName);
      logger(INFO, BRIGHT_GREEN) << "Stored ok";
    } catch (const std::exception& e) {
      logger(ERROR, BRIGHT_RED) << "Failed to store wallet: " << e.what();
      return 1;
    }
  } else {
    //runs wallet with console interface
    CryptoNote::simple_wallet wal(dispatcher, currency, logManager);

    if (!wal.init(vm)) {
      logger(ERROR, BRIGHT_RED) << "Failed to initialize wallet";
      return 1;
    }

    std::vector<std::string> command = command_line::get_arg(vm, arg_command);
    if (!command.empty())
      wal.process_command(command);

    Tools::SignalHandler::install([&wal] {
      wal.stop();
    });

    wal.run();

    if (!wal.deinit()) {
      logger(ERROR, BRIGHT_RED) << "Failed to close wallet";
    } else {
      logger(INFO) << "Wallet closed";
    }
  }
  return 1;
  //CATCH_ENTRY_L0("main", 1);
}

<|MERGE_RESOLUTION|>--- conflicted
+++ resolved
@@ -524,8 +524,6 @@
     return false;
   }
 
-<<<<<<< HEAD
-  
   bool restore_cmd = (!m_restore_view.empty() && !m_restore_spend.empty());
 
   bool key_import = true;
@@ -535,15 +533,6 @@
     char c;
     std::cout << "Nor 'generate-new-wallet' neither 'wallet-file' argument was specified.\nWhat do you want to do?\n[O]pen existing wallet, [G]enerate new wallet file, [I]mport wallet, [M]nemonic import or [E]xit.\n";
     
-=======
-  bool restore_cmd = (!m_restore_view.empty() && !m_restore_spend.empty());
-
-  if (m_generate_new.empty() && m_wallet_file_arg.empty()) {
-
-    char c;
-    std::cout << "Nor 'generate-new-wallet' neither 'wallet-file' argument was specified.\nWhat do you want to do?\n[O]pen existing wallet, [G]enerate new wallet file, [I]mport wallet or [E]xit.\n";
-
->>>>>>> 7fcc6ad5
     do {
       std::string answer;
       std::getline(std::cin, answer);
