--- conflicted
+++ resolved
@@ -12,11 +12,7 @@
 if(MSVC)
     include_directories(${gtest_SOURCE_DIR}/include ${gtest_SOURCE_DIR} ../version)
     add_subdirectory(rocksDB EXCLUDE_FROM_ALL)
-<<<<<<< HEAD
-    set_property(TARGET upnpc-static gtest gtest_main rocksdb PROPERTY FOLDER "external")
-=======
-    set_property(TARGET upnpc-static rocksdblib PROPERTY FOLDER "external")
->>>>>>> 3d1f189c
+    set_property(TARGET upnpc-static rocksdb PROPERTY FOLDER "external")
 elseif(NOT MSVC)
     set_property(TARGET upnpc-static PROPERTY FOLDER "external")
     add_custom_target(
